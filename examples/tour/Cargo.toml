[package]
name = "tour"
version = "0.1.0"
authors = ["Héctor Ramón Jiménez <hector0193@gmail.com>"]
edition = "2021"
publish = false

[dependencies]
<<<<<<< HEAD
iced = { path = "../..", features = ["image", "debug", "advanced"] }
env_logger = "0.10.0"
=======
iced.workspace = true
iced.features = ["image", "debug"]

[target.'cfg(not(target_arch = "wasm32"))'.dependencies]
tracing-subscriber = "0.3"

[target.'cfg(target_arch = "wasm32")'.dependencies]
iced.workspace = true
iced.features = ["image", "debug", "webgl"]

console_error_panic_hook = "0.1"
console_log = "1.0"
>>>>>>> bc1bde0d
<|MERGE_RESOLUTION|>--- conflicted
+++ resolved
@@ -6,20 +6,15 @@
 publish = false
 
 [dependencies]
-<<<<<<< HEAD
-iced = { path = "../..", features = ["image", "debug", "advanced"] }
-env_logger = "0.10.0"
-=======
 iced.workspace = true
-iced.features = ["image", "debug"]
+iced.features = ["image", "debug", "advanced"]
 
 [target.'cfg(not(target_arch = "wasm32"))'.dependencies]
 tracing-subscriber = "0.3"
 
 [target.'cfg(target_arch = "wasm32")'.dependencies]
 iced.workspace = true
-iced.features = ["image", "debug", "webgl"]
+iced.features = ["image", "debug", "webgl", "advanced"]
 
 console_error_panic_hook = "0.1"
-console_log = "1.0"
->>>>>>> bc1bde0d
+console_log = "1.0"