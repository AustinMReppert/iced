--- conflicted
+++ resolved
@@ -1,16 +1,9 @@
+use iced::{alignment, Background, Point, Theme, Vector};
+use iced::theme;
+use iced::widget::{checkbox, column, container, horizontal_space, image, MouseArea, radio, row, scrollable, slider, text, text_input, toggler, vertical_space};
+use iced::widget::{Button, Column, Container, Slider};
+use iced::{Color, Element, Font, Length, Pixels, Renderer, Sandbox, Settings};
 use iced::advanced::mouse::Click;
-use iced::theme;
-use iced::widget::{
-    checkbox, column, container, horizontal_space, image, radio, row,
-    scrollable, slider, text, text_input, toggler, vertical_space, MouseArea,
-};
-use iced::widget::{Button, Column, Container, Slider};
-<<<<<<< HEAD
-use iced::{alignment, Background, Point, Theme, Vector};
-use iced::{Color, Element, Font, Length, Renderer, Sandbox, Settings};
-=======
-use iced::{Color, Element, Font, Length, Pixels, Renderer, Sandbox, Settings};
->>>>>>> bc1bde0d
 
 pub fn main() -> iced::Result {
     #[cfg(target_arch = "wasm32")]
