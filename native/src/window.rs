//! Build window-based GUI applications.
mod action;
mod event;
mod icon;
mod id;
mod mode;
<<<<<<< HEAD
mod position;
mod settings;
=======
mod redraw_request;
>>>>>>> 5ef0648b
mod user_attention;

pub use action::Action;
pub use event::Event;
pub use icon::Icon;
pub use id::Id;
pub use mode::Mode;
<<<<<<< HEAD
pub use position::Position;
pub use settings::Settings;
pub use user_attention::UserAttention;
=======
pub use redraw_request::RedrawRequest;
pub use user_attention::UserAttention;

use crate::subscription::{self, Subscription};
use crate::time::Instant;

/// Subscribes to the frames of the window of the running application.
///
/// The resulting [`Subscription`] will produce items at a rate equal to the
/// refresh rate of the window. Note that this rate may be variable, as it is
/// normally managed by the graphics driver and/or the OS.
///
/// In any case, this [`Subscription`] is useful to smoothly draw application-driven
/// animations without missing any frames.
pub fn frames() -> Subscription<Instant> {
    subscription::raw_events(|event, _status| match event {
        crate::Event::Window(Event::RedrawRequested(at)) => Some(at),
        _ => None,
    })
}
>>>>>>> 5ef0648b
<|MERGE_RESOLUTION|>--- conflicted
+++ resolved
@@ -4,12 +4,9 @@
 mod icon;
 mod id;
 mod mode;
-<<<<<<< HEAD
 mod position;
 mod settings;
-=======
 mod redraw_request;
->>>>>>> 5ef0648b
 mod user_attention;
 
 pub use action::Action;
@@ -17,11 +14,8 @@
 pub use icon::Icon;
 pub use id::Id;
 pub use mode::Mode;
-<<<<<<< HEAD
 pub use position::Position;
 pub use settings::Settings;
-pub use user_attention::UserAttention;
-=======
 pub use redraw_request::RedrawRequest;
 pub use user_attention::UserAttention;
 
@@ -41,5 +35,4 @@
         crate::Event::Window(Event::RedrawRequested(at)) => Some(at),
         _ => None,
     })
-}
->>>>>>> 5ef0648b
+}